package resource_test

import (
	"bytes"
	"encoding/json"
	"fmt"
	"net/http"
	"os/exec"

	"github.com/google/go-containerregistry/pkg/name"
	v1 "github.com/google/go-containerregistry/pkg/v1"
	"github.com/google/go-containerregistry/pkg/v1/random"
	. "github.com/onsi/ginkgo"
	. "github.com/onsi/ginkgo/extensions/table"
	. "github.com/onsi/gomega"
	"github.com/onsi/gomega/ghttp"

	resource "github.com/concourse/registry-image-resource"
)

var _ = Describe("Check", func() {
	var req struct {
		Source  resource.Source
		Version *resource.Version
	}

	var res []resource.Version

	BeforeEach(func() {
		req.Source = resource.Source{}
		req.Version = nil

		res = nil
	})

	check := func() {
		cmd := exec.Command(bins.Check)
		cmd.Env = []string{"TEST=true"}

		payload, err := json.Marshal(req)
		Expect(err).ToNot(HaveOccurred())

		outBuf := new(bytes.Buffer)

		cmd.Stdin = bytes.NewBuffer(payload)
		cmd.Stdout = outBuf
		cmd.Stderr = GinkgoWriter

		err = cmd.Run()
		Expect(err).ToNot(HaveOccurred())

		err = json.Unmarshal(outBuf.Bytes(), &res)
		Expect(err).ToNot(HaveOccurred())
	}

	Describe("tracking a single tag", func() {
		JustBeforeEach(check)

		Context("when invoked with no cursor version", func() {
			BeforeEach(func() {
				req.Source = resource.Source{
					Repository: "concourse/test-image-static",
					Tag:        "latest",
				}

				req.Version = nil
			})

			It("returns the current digest", func() {
				Expect(res).To(Equal([]resource.Version{
					{Digest: LATEST_STATIC_DIGEST},
				}))
			})

<<<<<<< HEAD
			Context("against a private repo with credentials", func() {
				BeforeEach(func() {
					req.Source = resource.Source{
						Repository: dockerPrivateRepo,
						Tag:        "latest",

						BasicCredentials: resource.BasicCredentials{
							Username: dockerPrivateUsername,
							Password: dockerPrivatePassword,
						},
					}

					checkDockerPrivateUserConfigured()
				})

				It("returns the current digest", func() {
					Expect(res).To(Equal([]resource.Version{
						{Digest: PRIVATE_LATEST_STATIC_DIGEST},
					}))
				})
			})

			Context("against a mirror", func() {
				Context("which has the image", func() {
					BeforeEach(func() {
						req.Source = resource.Source{
							Repository: "fakeserver.foo:5000/concourse/test-image-static",
							Tag:        "latest",

							RegistryMirror: &resource.RegistryMirror{
								Host: name.DefaultRegistry,
							},
						}
					})

					It("returns the current digest", func() {
						Expect(res).To(Equal([]resource.Version{
							{Digest: LATEST_STATIC_DIGEST},
						}))
					})
				})

				Context("which is missing the image", func() {
					BeforeEach(func() {
						req.Source = resource.Source{
							Repository: "concourse/test-image-static",
							Tag:        "latest",

							RegistryMirror: &resource.RegistryMirror{
								Host: "fakeserver.foo:5000",
							},
						}
=======
		Context("against a mirror", func() {
			var mirror *ghttp.Server

			BeforeEach(func() {
				mirror = ghttp.NewServer()
			})

			AfterEach(func() {
				mirror.Close()
			})

			Context("which has the image", func() {
				Context("in an explicit namespace", func() {
					BeforeEach(func() {
						// use the mock mirror as the "origin", use Docker Hub as a "mirror"
						req.Source.Repository = mirror.Addr() + "/" + req.Source.Repository
						req.Source.RegistryMirror = &resource.RegistryMirror{
							Host: name.DefaultRegistry,
						}
					})

					It("returns the current digest", func() {
						Expect(res).To(Equal([]resource.Version{
							{Digest: LATEST_STATIC_DIGEST},
						}))
					})
				})

				Context("in an implied namespace", func() {
					BeforeEach(func() {
						mirror.AppendHandlers(
							ghttp.CombineHandlers(
								ghttp.VerifyRequest("GET", "/v2/"),
								ghttp.RespondWith(http.StatusOK, `welcome to zombocom`),
							),
							ghttp.CombineHandlers(
								ghttp.VerifyRequest("GET", "/v2/library/fake-image/manifests/latest"),
								ghttp.RespondWith(http.StatusOK, `{"fake":"manifest"}`),
							),
						)

						req.Source.Repository = "fake-image"
						req.Source.RegistryMirror = &resource.RegistryMirror{
							Host: mirror.Addr(),
						}
					})

					It("returns the current digest", func() {
						Expect(res).To(Equal([]resource.Version{
							{Digest: LATEST_FAKE_DIGEST},
						}))
					})
				})
			})

			Context("which is missing the image", func() {
				BeforeEach(func() {
					req.Source.RegistryMirror = &resource.RegistryMirror{
						Host: mirror.Addr(),
					}
				})

				Context("in an explicit namespace", func() {
					BeforeEach(func() {
						mirror.AppendHandlers(
							ghttp.CombineHandlers(
								ghttp.VerifyRequest("GET", "/v2/"),
								ghttp.RespondWith(http.StatusOK, `welcome to zombocom`),
							),
							ghttp.CombineHandlers(
								ghttp.VerifyRequest("GET", "/v2/concourse/test-image-static/manifests/latest"),
								ghttp.RespondWith(http.StatusNotFound, nil),
							),
						)
>>>>>>> 0ebd73d8
					})

					It("returns the current digest", func() {
						Expect(res).To(Equal([]resource.Version{
							{Digest: LATEST_STATIC_DIGEST},
						}))
					})
<<<<<<< HEAD
				})
			})
		})
=======
				})

				Context("in an implied namespace", func() {
					BeforeEach(func() {
						mirror.AppendHandlers(
							ghttp.CombineHandlers(
								ghttp.VerifyRequest("GET", "/v2/"),
								ghttp.RespondWith(http.StatusOK, `welcome to zombocom`),
							),
							ghttp.CombineHandlers(
								ghttp.VerifyRequest("GET", "/v2/library/busybox/manifests/1.32.0"),
								ghttp.RespondWith(http.StatusNotFound, nil),
							),
						)

						req.Source.Repository = "busybox"
						req.Source.RawTag = "1.32.0"
					})

					It("returns the current digest", func() {
						Expect(res).To(Equal([]resource.Version{
							{Digest: latestDigest(req.Source.Name())},
						}))
					})
				})
			})
		})
	})

	Context("when invoked with an up-to-date cursor version", func() {
		BeforeEach(func() {
			req.Source = resource.Source{
				Repository: "concourse/test-image-static",
				RawTag:     "latest",
			}

			req.Version = &resource.Version{
				Digest: LATEST_STATIC_DIGEST,
			}
		})

		It("returns the given digest", func() {
			Expect(res).To(Equal([]resource.Version{
				*req.Version,
			}))
		})
>>>>>>> 0ebd73d8

		Context("when invoked with an up-to-date cursor version", func() {
			BeforeEach(func() {
				req.Source = resource.Source{
					Repository: "concourse/test-image-static",
					Tag:        "latest",
				}

				req.Version = &resource.Version{
					Digest: LATEST_STATIC_DIGEST,
				}
			})

			It("returns the given digest", func() {
				Expect(res).To(Equal([]resource.Version{
<<<<<<< HEAD
					{Digest: LATEST_STATIC_DIGEST},
=======
					*req.Version,
>>>>>>> 0ebd73d8
				}))
			})

<<<<<<< HEAD
			Context("against a private repo with credentials", func() {
				BeforeEach(func() {
					req.Source = resource.Source{
						Repository: dockerPrivateRepo,
						Tag:        "latest",

						BasicCredentials: resource.BasicCredentials{
							Username: dockerPrivateUsername,
							Password: dockerPrivatePassword,
						},
					}

					checkDockerPrivateUserConfigured()

					req.Version = &resource.Version{
						Digest: PRIVATE_LATEST_STATIC_DIGEST,
					}
				})

				It("returns the current digest", func() {
					Expect(res).To(Equal([]resource.Version{
						{Digest: PRIVATE_LATEST_STATIC_DIGEST},
					}))
				})
			})

			Context("against a mirror", func() {
				Context("which has the image", func() {
					BeforeEach(func() {
						req.Source = resource.Source{
							Repository: "fakeserver.foo:5000/concourse/test-image-static",
							Tag:        "latest",

							RegistryMirror: &resource.RegistryMirror{
								Host: name.DefaultRegistry,
							},
						}

						req.Version = &resource.Version{
							Digest: LATEST_STATIC_DIGEST,
						}
=======
		Context("against a mirror", func() {
			var mirror *ghttp.Server

			BeforeEach(func() {
				mirror = ghttp.NewServer()
			})

			AfterEach(func() {
				mirror.Close()
			})

			Context("which has the image", func() {
				Context("in an explicit namespace", func() {
					BeforeEach(func() {
						// use the mock mirror as the "origin", use Docker Hub as a "mirror"
						req.Source.Repository = mirror.Addr() + "/" + req.Source.Repository
						req.Source.RegistryMirror = &resource.RegistryMirror{
							Host: name.DefaultRegistry,
						}
					})

					It("returns the current digest", func() {
						Expect(res).To(Equal([]resource.Version{
							*req.Version,
						}))
					})
				})

				Context("in an implied namespace", func() {
					BeforeEach(func() {
						mirror.AppendHandlers(
							ghttp.CombineHandlers(
								ghttp.VerifyRequest("GET", "/v2/"),
								ghttp.RespondWith(http.StatusOK, `welcome to zombocom`),
							),
							ghttp.CombineHandlers(
								ghttp.VerifyRequest("GET", "/v2/library/fake-image/manifests/latest"),
								ghttp.RespondWith(http.StatusOK, `{"fake":"manifest"}`),
							),
						)

						req.Source.Repository = "fake-image"
						req.Source.RegistryMirror = &resource.RegistryMirror{
							Host: mirror.Addr(),
						}

						req.Version = &resource.Version{
							Digest: LATEST_FAKE_DIGEST,
						}
					})

					It("returns the current digest", func() {
						Expect(res).To(Equal([]resource.Version{
							*req.Version,
						}))
					})
				})
			})

			Context("which is missing the image", func() {
				BeforeEach(func() {
					req.Source.RegistryMirror = &resource.RegistryMirror{
						Host: mirror.Addr(),
					}
				})

				Context("in an explicit namespace", func() {
					BeforeEach(func() {
						mirror.AppendHandlers(
							ghttp.CombineHandlers(
								ghttp.VerifyRequest("GET", "/v2/"),
								ghttp.RespondWith(http.StatusOK, `welcome to zombocom`),
							),
							ghttp.CombineHandlers(
								ghttp.VerifyRequest("GET", "/v2/concourse/test-image-static/manifests/latest"),
								ghttp.RespondWith(http.StatusNotFound, nil),
							),
						)
>>>>>>> 0ebd73d8
					})

					It("returns the current digest", func() {
						Expect(res).To(Equal([]resource.Version{
<<<<<<< HEAD
							{Digest: LATEST_STATIC_DIGEST},
						}))
					})
				})

				Context("which is missing the image", func() {
					BeforeEach(func() {
						req.Source = resource.Source{
							Repository: "concourse/test-image-static",
							Tag:        "latest",

							RegistryMirror: &resource.RegistryMirror{
								Host: "fakeserver.foo:5000",
							},
						}

						req.Version = &resource.Version{
							Digest: LATEST_STATIC_DIGEST,
=======
							*req.Version,
						}))
					})
				})

				Context("in an implied namespace", func() {
					BeforeEach(func() {
						mirror.AppendHandlers(
							ghttp.CombineHandlers(
								ghttp.VerifyRequest("GET", "/v2/"),
								ghttp.RespondWith(http.StatusOK, `welcome to zombocom`),
							),
							ghttp.CombineHandlers(
								ghttp.VerifyRequest("GET", "/v2/library/busybox/manifests/1.32.0"),
								ghttp.RespondWith(http.StatusNotFound, nil),
							),
						)

						req.Source.Repository = "busybox"
						req.Source.RawTag = "1.32.0"

						req.Version = &resource.Version{
							Digest: latestDigest(req.Source.Name()),
>>>>>>> 0ebd73d8
						}
					})

					It("returns the current digest", func() {
						Expect(res).To(Equal([]resource.Version{
<<<<<<< HEAD
							{Digest: LATEST_STATIC_DIGEST},
=======
							*req.Version,
>>>>>>> 0ebd73d8
						}))
					})
				})
			})
		})

		Context("when invoked with a valid but out-of-date cursor version", func() {
			BeforeEach(func() {
				req.Source = resource.Source{
					Repository: "concourse/test-image-static",
					Tag:        "latest",
				}

				req.Version = &resource.Version{
					// this was previously pushed to the 'latest' tag
					Digest: OLDER_STATIC_DIGEST,
				}
			})

			It("returns the previous digest and the current digest", func() {
				Expect(res).To(Equal([]resource.Version{
					{Digest: OLDER_STATIC_DIGEST},
					{Digest: LATEST_STATIC_DIGEST},
				}))
			})

<<<<<<< HEAD
			Context("against a private repo with credentials", func() {
				BeforeEach(func() {
					req.Source = resource.Source{
						Repository: dockerPrivateRepo,
						Tag:        "latest",

						BasicCredentials: resource.BasicCredentials{
							Username: dockerPrivateUsername,
							Password: dockerPrivatePassword,
						},
					}

					checkDockerPrivateUserConfigured()

					req.Version = &resource.Version{
						// this was previously pushed to the 'latest' tag
						Digest: PRIVATE_OLDER_STATIC_DIGEST,
					}
				})

				It("returns the current digest", func() {
					Expect(res).To(Equal([]resource.Version{
						{Digest: PRIVATE_OLDER_STATIC_DIGEST},
						{Digest: PRIVATE_LATEST_STATIC_DIGEST},
					}))
				})
			})

			Context("against a mirror", func() {
				Context("which has the image", func() {
					BeforeEach(func() {
						req.Source = resource.Source{
							Repository: "fakeserver.foo:5000/concourse/test-image-static",
							Tag:        "latest",

							RegistryMirror: &resource.RegistryMirror{
								Host: name.DefaultRegistry,
							},
						}

						req.Version = &resource.Version{
							// this was previously pushed to the 'latest' tag
							Digest: OLDER_STATIC_DIGEST,
						}
=======
		Context("against a mirror", func() {
			var mirror *ghttp.Server

			BeforeEach(func() {
				mirror = ghttp.NewServer()
			})

			AfterEach(func() {
				mirror.Close()
			})

			Context("which has the image", func() {
				Context("in an explicit namespace", func() {
					BeforeEach(func() {
						// use the mock mirror as the "origin", use Docker Hub as a "mirror"
						req.Source.Repository = mirror.Addr() + "/" + req.Source.Repository
						req.Source.RegistryMirror = &resource.RegistryMirror{
							Host: name.DefaultRegistry,
						}
					})

					It("returns the current digest", func() {
						Expect(res).To(Equal([]resource.Version{
							{Digest: OLDER_STATIC_DIGEST},
							{Digest: LATEST_STATIC_DIGEST},
						}))
					})
				})

				Context("in an implied namespace", func() {
					BeforeEach(func() {
						mirror.AppendHandlers(
							ghttp.CombineHandlers(
								ghttp.VerifyRequest("GET", "/v2/"),
								ghttp.RespondWith(http.StatusOK, `welcome to zombocom`),
							),
							ghttp.CombineHandlers(
								ghttp.VerifyRequest("GET", "/v2/library/fake-image/manifests/latest"),
								ghttp.RespondWith(http.StatusOK, `{"fake":"manifest"}`),
							),
							ghttp.CombineHandlers(
								ghttp.VerifyRequest("GET", "/v2/"),
								ghttp.RespondWith(http.StatusOK, `welcome to zombocom`),
							),
							ghttp.CombineHandlers(
								ghttp.VerifyRequest("GET", "/v2/library/fake-image/manifests/"+OLDER_FAKE_DIGEST),
								ghttp.RespondWith(http.StatusOK, `{"fake":"outdated"}`),
							),
						)

						req.Source.Repository = "fake-image"
						req.Source.RegistryMirror = &resource.RegistryMirror{
							Host: mirror.Addr(),
						}

						req.Version.Digest = OLDER_FAKE_DIGEST
					})

					It("returns the current digest", func() {
						Expect(res).To(Equal([]resource.Version{
							{Digest: OLDER_FAKE_DIGEST},
							{Digest: LATEST_FAKE_DIGEST},
						}))
					})
				})
			})

			Context("which is missing the image", func() {
				BeforeEach(func() {
					req.Source.RegistryMirror = &resource.RegistryMirror{
						Host: mirror.Addr(),
					}
				})

				Context("in an explicit namespace", func() {
					BeforeEach(func() {
						mirror.AppendHandlers(
							ghttp.CombineHandlers(
								ghttp.VerifyRequest("GET", "/v2/"),
								ghttp.RespondWith(http.StatusOK, `welcome to zombocom`),
							),
							ghttp.CombineHandlers(
								ghttp.VerifyRequest("GET", "/v2/concourse/test-image-static/manifests/latest"),
								ghttp.RespondWith(http.StatusNotFound, nil),
							),
						)
>>>>>>> 0ebd73d8
					})

					It("returns the current digest", func() {
						Expect(res).To(Equal([]resource.Version{
							{Digest: OLDER_STATIC_DIGEST},
							{Digest: LATEST_STATIC_DIGEST},
						}))
					})
				})

<<<<<<< HEAD
				Context("which is missing the image", func() {
					BeforeEach(func() {
						req.Source = resource.Source{
							Repository: "concourse/test-image-static",
							Tag:        "latest",

							RegistryMirror: &resource.RegistryMirror{
								Host: "fakeserver.foo:5000",
							},
						}

						req.Version = &resource.Version{
							// this was previously pushed to the 'latest' tag
							Digest: OLDER_STATIC_DIGEST,
						}
=======
				Context("in an implied namespace", func() {
					BeforeEach(func() {
						mirror.AppendHandlers(
							ghttp.CombineHandlers(
								ghttp.VerifyRequest("GET", "/v2/"),
								ghttp.RespondWith(http.StatusOK, `welcome to zombocom`),
							),
							ghttp.CombineHandlers(
								ghttp.VerifyRequest("GET", "/v2/library/busybox/manifests/1.32.0"),
								ghttp.RespondWith(http.StatusNotFound, nil),
							),
						)

						req.Source.Repository = "busybox"
						req.Source.RawTag = "1.32.0"

						req.Version.Digest = OLDER_LIBRARY_DIGEST
>>>>>>> 0ebd73d8
					})

					It("returns the current digest", func() {
						Expect(res).To(Equal([]resource.Version{
<<<<<<< HEAD
							{Digest: OLDER_STATIC_DIGEST},
							{Digest: LATEST_STATIC_DIGEST},
=======
							{Digest: OLDER_LIBRARY_DIGEST},
							{Digest: latestDigest(req.Source.Name())},
>>>>>>> 0ebd73d8
						}))
					})
				})
			})
		})

		Context("when invoked with an invalid cursor version", func() {
			BeforeEach(func() {
				req.Source = resource.Source{
					Repository: "concourse/test-image-static",
					Tag:        "latest",
				}

				req.Version = &resource.Version{
					Digest: "sha256:deadbeefdeadbeefdeadbeefdeadbeefdeadbeefdeadbeefdeadbeefdeadbeef",
				}
			})

			It("returns only the current digest", func() {
				Expect(res).To(Equal([]resource.Version{
					{Digest: LATEST_STATIC_DIGEST},
				}))
			})

<<<<<<< HEAD
			Context("against a private repo with credentials", func() {
				BeforeEach(func() {
					req.Source = resource.Source{
						Repository: dockerPrivateRepo,
						Tag:        "latest",

						BasicCredentials: resource.BasicCredentials{
							Username: dockerPrivateUsername,
							Password: dockerPrivatePassword,
						},
					}

					checkDockerPrivateUserConfigured()
				})

				It("returns the current digest", func() {
					Expect(res).To(Equal([]resource.Version{
						{Digest: PRIVATE_LATEST_STATIC_DIGEST},
					}))
=======
		Context("against a mirror", func() {
			var mirror *ghttp.Server

			BeforeEach(func() {
				mirror = ghttp.NewServer()
			})

			AfterEach(func() {
				mirror.Close()
			})

			Context("which has the image", func() {
				Context("in an explicit namespace", func() {
					BeforeEach(func() {
						// use the mock mirror as the "origin", use Docker Hub as a "mirror"
						req.Source.Repository = mirror.Addr() + "/" + req.Source.Repository
						req.Source.RegistryMirror = &resource.RegistryMirror{
							Host: name.DefaultRegistry,
						}
					})

					It("returns the current digest", func() {
						Expect(res).To(Equal([]resource.Version{
							{Digest: LATEST_STATIC_DIGEST},
						}))
					})
				})

				Context("in an implied namespace", func() {
					BeforeEach(func() {
						mirror.AppendHandlers(
							ghttp.CombineHandlers(
								ghttp.VerifyRequest("GET", "/v2/"),
								ghttp.RespondWith(http.StatusOK, `welcome to zombocom`),
							),
							ghttp.CombineHandlers(
								ghttp.VerifyRequest("GET", "/v2/library/fake-image/manifests/latest"),
								ghttp.RespondWith(http.StatusOK, `{"fake":"manifest"}`),
							),
							ghttp.CombineHandlers(
								ghttp.VerifyRequest("GET", "/v2/"),
								ghttp.RespondWith(http.StatusOK, `welcome to zombocom`),
							),
							ghttp.CombineHandlers(
								ghttp.VerifyRequest("GET", "/v2/library/fake-image/manifests/"+req.Version.Digest),
								ghttp.RespondWith(http.StatusNotFound, `{"errors":[{"code": "MANIFEST_UNKNOWN", "message": "ruh roh", "detail": "not here"}]}`),
							),
						)

						req.Source.Repository = "fake-image"
						req.Source.RegistryMirror = &resource.RegistryMirror{
							Host: mirror.Addr(),
						}
					})

					It("returns the current digest", func() {
						Expect(res).To(Equal([]resource.Version{
							{Digest: LATEST_FAKE_DIGEST},
						}))
					})
>>>>>>> 0ebd73d8
				})
			})

			Context("against a mirror", func() {
				Context("which has the image", func() {
					BeforeEach(func() {
						req.Source = resource.Source{
							Repository: "fakeserver.foo:5000/concourse/test-image-static",
							Tag:        "latest",

							RegistryMirror: &resource.RegistryMirror{
								Host: name.DefaultRegistry,
							},
						}
					})

					It("returns the current digest", func() {
						Expect(res).To(Equal([]resource.Version{
							{Digest: LATEST_STATIC_DIGEST},
						}))
					})
				})

				Context("which is missing the image", func() {
					BeforeEach(func() {
						req.Source = resource.Source{
							Repository: "concourse/test-image-static",
							Tag:        "latest",

							RegistryMirror: &resource.RegistryMirror{
								Host: "fakeserver.foo:5000",
							},
						}
					})

					It("returns the current digest", func() {
						Expect(res).To(Equal([]resource.Version{
							{Digest: LATEST_STATIC_DIGEST},
						}))
					})
				})
			})
		})

		Context("when invoked with not exist image", func() {
			BeforeEach(func() {
				req.Source = resource.Source{
					Repository: "concourse/test-image-static",
					Tag:        "not-exist-image",
				}
				req.Version = nil
			})

			It("returns empty digest", func() {
				Expect(res).To(Equal([]resource.Version{}))
			})

			Context("against a private repo with credentials", func() {
				BeforeEach(func() {
<<<<<<< HEAD
					req.Source = resource.Source{
						Repository: dockerPrivateRepo,
						Tag:        "not-exist-image",

						BasicCredentials: resource.BasicCredentials{
							Username: dockerPrivateUsername,
							Password: dockerPrivatePassword,
						},
=======
					req.Source.RegistryMirror = &resource.RegistryMirror{
						Host: mirror.Addr(),
>>>>>>> 0ebd73d8
					}

					checkDockerPrivateUserConfigured()
				})

<<<<<<< HEAD
				It("returns empty digest", func() {
					Expect(res).To(Equal([]resource.Version{}))
=======
				Context("in an explicit namespace", func() {
					BeforeEach(func() {
						mirror.AppendHandlers(
							ghttp.CombineHandlers(
								ghttp.VerifyRequest("GET", "/v2/"),
								ghttp.RespondWith(http.StatusOK, `welcome to zombocom`),
							),
							ghttp.CombineHandlers(
								ghttp.VerifyRequest("GET", "/v2/concourse/test-image-static/manifests/latest"),
								ghttp.RespondWith(http.StatusNotFound, nil),
							),
						)
					})

					It("returns the current digest", func() {
						Expect(res).To(Equal([]resource.Version{
							{Digest: LATEST_STATIC_DIGEST},
						}))
					})
				})

				Context("in an implied namespace", func() {
					BeforeEach(func() {
						mirror.AppendHandlers(
							ghttp.CombineHandlers(
								ghttp.VerifyRequest("GET", "/v2/"),
								ghttp.RespondWith(http.StatusOK, `welcome to zombocom`),
							),
							ghttp.CombineHandlers(
								ghttp.VerifyRequest("GET", "/v2/library/busybox/manifests/1.32.0"),
								ghttp.RespondWith(http.StatusNotFound, nil),
							),
						)

						req.Source.Repository = "busybox"
						req.Source.RawTag = "1.32.0"
					})

					It("returns the current digest", func() {
						Expect(res).To(Equal([]resource.Version{
							{Digest: latestDigest(req.Source.Name())},
						}))
					})
>>>>>>> 0ebd73d8
				})
			})
		})

<<<<<<< HEAD
		Context("when the registry returns 429 Too Many Requests", func() {
			var registry *ghttp.Server
=======
	Context("when invoked with a tag that does not exist image", func() {
		BeforeEach(func() {
			req.Source = resource.Source{
				Repository: "concourse/test-image-static",
				RawTag:     "not-exist-image",
			}
		})
>>>>>>> 0ebd73d8

			BeforeEach(func() {
				registry = ghttp.NewServer()

				registry.AppendHandlers(
					ghttp.CombineHandlers(
						ghttp.VerifyRequest("GET", "/v2/"),
						ghttp.RespondWith(http.StatusTooManyRequests, "calm down"),
					),
					ghttp.CombineHandlers(
						ghttp.VerifyRequest("GET", "/v2/"),
						ghttp.RespondWith(http.StatusOK, `welcome to zombocom`),
					),
					ghttp.CombineHandlers(
						ghttp.VerifyRequest("GET", "/v2/"),
						ghttp.RespondWith(http.StatusOK, `welcome to zombocom`),
					),
					ghttp.CombineHandlers(
						ghttp.VerifyRequest("GET", "/v2/fake-image/manifests/latest"),
						ghttp.RespondWith(http.StatusTooManyRequests, "calm down"),
					),
					ghttp.CombineHandlers(
						ghttp.VerifyRequest("GET", "/v2/"),
						ghttp.RespondWith(http.StatusOK, `welcome to zombocom`),
					),
					ghttp.CombineHandlers(
						ghttp.VerifyRequest("GET", "/v2/"),
						ghttp.RespondWith(http.StatusOK, `welcome to zombocom`),
					),
					ghttp.CombineHandlers(
						ghttp.VerifyRequest("GET", "/v2/fake-image/manifests/latest"),
						ghttp.RespondWith(http.StatusOK, `{"fake":"manifest"}`),
					),
				)

				req.Source = resource.Source{
					Repository: registry.Addr() + "/fake-image",
					Tag:        "latest",
				}
			})

			AfterEach(func() {
				registry.Close()
			})

			It("retries", func() {
				Expect(res).To(Equal([]resource.Version{
					// sha256 of {"fake":"manifest"}
					{Digest: "sha256:c4c25c2cd70e3071f08cf124c4b5c656c061dd38247d166d97098d58eeea8aa6"},
				}))
			})
		})
	})
})

var _ = DescribeTable("tracking semver tags",
	(SemverTagCheckExample).Run,
	Entry("no semver tags",
		SemverTagCheckExample{
			Tags: map[string]string{
				"non-semver-tag": "random-1",
			},
			Versions: []string{},
		},
	),
	Entry("latest tag",
		SemverTagCheckExample{
			Tags: map[string]string{
				"non-semver-tag": "random-1",
				"latest":         "random-2",
			},
			Versions: []string{"latest"},
		},
	),
	Entry("semver and non-semver tags",
		SemverTagCheckExample{
			Tags: map[string]string{
				"1.0.0":          "random-1",
				"non-semver-tag": "random-2",
			},
			Versions: []string{"1.0.0"},
		},
	),
	Entry("semver tag ordering",
		SemverTagCheckExample{
			Tags: map[string]string{
				"1.0.0": "random-1",
				"1.2.1": "random-3",
				"2.0.0": "random-5",
			},
			Versions: []string{"1.0.0", "1.2.1", "2.0.0"},
		},
	),
	Entry("semver tag ordering with cursor",
		SemverTagCheckExample{
			Tags: map[string]string{
				"1.0.0": "random-1",
				"1.2.1": "random-3",
				"2.0.0": "random-5",
			},
			From: &resource.Version{
				Tag:    "1.2.1",
				Digest: "random-3",
			},
			Versions: []string{"1.2.1", "2.0.0"},
		},
	),
	Entry("semver tag ordering with cursor with different digest",
		SemverTagCheckExample{
			Tags: map[string]string{
				"1.0.0": "random-1",
				"1.2.1": "random-3",
				"2.0.0": "random-5",
			},
			From: &resource.Version{
				Tag:    "1.2.1",
				Digest: "bogus",
			},
			Versions: []string{"1.0.0", "1.2.1", "2.0.0"},
		},
	),
	Entry("prereleases ignored by default",
		SemverTagCheckExample{
			Tags: map[string]string{
				"1.0.0-alpha.1": "random-0",
				"1.0.0":         "random-1",
				"1.2.1-beta.1":  "random-2",
				"1.2.1":         "random-3",
				"2.0.0-rc.1":    "random-4",
				"2.0.0":         "random-5",
			},
			Versions: []string{"1.0.0", "1.2.1", "2.0.0"},
		},
	),
	Entry("prereleases opted in",
		SemverTagCheckExample{
			Tags: map[string]string{
				"1.0.0-alpha.1": "random-0",
				"1.0.0":         "random-1",
				"1.2.1-beta.1":  "random-2",
				"1.2.1":         "random-3",
				"2.0.0-rc.1":    "random-4",
				"2.0.0":         "random-5",
			},
			PreReleases: true,
			Versions: []string{
				"1.0.0-alpha.1",
				"1.0.0",
				"1.2.1-beta.1",
				"1.2.1",
				"2.0.0-rc.1",
				"2.0.0",
			},
		},
	),
	Entry("prereleases do not include 'variants'",
		SemverTagCheckExample{
			Tags: map[string]string{
				"1.0.0-alpha.1": "random-0",
				"1.0.0":         "random-1",
				"1.0.0-foo":     "random-2",
			},
			PreReleases: true,
			Versions:    []string{"1.0.0-alpha.1", "1.0.0"},
		},
	),
	Entry("mixed specificity semver tags",
		SemverTagCheckExample{
			Tags: map[string]string{
				"1":      "random-1",
				"2":      "random-2",
				"2.1":    "random-2",
				"latest": "random-3",
				"3":      "random-3",
				"3.2":    "random-3",
				"3.2.1":  "random-3",
				"3.1":    "random-4",
				"3.1.0":  "random-4",
				"3.0":    "random-5",
				"3.0.0":  "random-5",
			},
			Versions: []string{"1", "2.1", "3.0.0", "3.1.0", "3.2.1"},
		},
	),
	Entry("semver tags with latest tag having unique digest",
		SemverTagCheckExample{
			Tags: map[string]string{
				"1.0.0":          "random-1",
				"non-semver-tag": "random-2",
				"latest":         "random-3",
			},
			Versions: []string{"1.0.0", "latest"},
		},
	),
	Entry("latest tag pointing to latest version",
		SemverTagCheckExample{
			Tags: map[string]string{
				"1":      "random-1",
				"2":      "random-2",
				"3":      "random-3",
				"latest": "random-3",
			},
			Versions: []string{"1", "2", "3"},
		},
	),
	Entry("latest tag pointing to older version",
		SemverTagCheckExample{
			Tags: map[string]string{
				"1":      "random-1",
				"2":      "random-2",
				"latest": "random-2",
				"3":      "random-3",
			},
			Versions: []string{"1", "2", "3"},
		},
	),
	Entry("variants",
		SemverTagCheckExample{
			Tags: map[string]string{
				"latest":    "random-1",
				"1.0.0":     "random-1",
				"0.9.0":     "random-2",
				"foo":       "random-3",
				"1.0.0-foo": "random-3",
				"0.9.0-foo": "random-4",
				"bar":       "random-5",
				"1.0.0-bar": "random-5",
				"0.9.0-bar": "random-6",
			},

			Variant: "foo",

			Versions: []string{"0.9.0-foo", "1.0.0-foo"},
		},
	),
	Entry("variant with bare variant tag pointing to unique digest",
		SemverTagCheckExample{
			Tags: map[string]string{
				"latest":    "random-1",
				"1.0.0":     "random-1",
				"0.9.0":     "random-2",
				"foo":       "random-3",
				"0.8.0-foo": "random-4",
				"bar":       "random-5",
				"1.0.0-bar": "random-5",
				"0.9.0-bar": "random-6",
			},

			Variant: "foo",

			Versions: []string{"0.8.0-foo", "foo"},
		},
	),
	Entry("distinguishing additional variants from prereleases",
		SemverTagCheckExample{
			Tags: map[string]string{
				"1.0.0-foo":             "random-1",
				"1.0.0-rc.1-foo":        "random-2",
				"1.0.0-alpha.1-foo":     "random-3",
				"1.0.0-beta.1-foo":      "random-4",
				"1.0.0-bar-foo":         "random-5",
				"1.0.0-rc.1-bar-foo":    "random-6",
				"1.0.0-alpha.1-bar-foo": "random-7",
				"1.0.0-beta.1-bar-foo":  "random-8",
			},

			Variant:     "foo",
			PreReleases: true,

			Versions: []string{
				"1.0.0-alpha.1-foo",
				"1.0.0-beta.1-foo",
				"1.0.0-rc.1-foo",
				"1.0.0-foo",
			},
		},
	),
	Entry("tries mirror and falls back on original repository",
		SemverTagCheckExample{
			Tags: map[string]string{
				"1.0.0": "random-1",
				"1.2.1": "random-3",
				"2.0.0": "random-5",
			},

			RegistryMirror: "fakeserver.foo:5000",

			Versions: []string{"1.0.0", "1.2.1", "2.0.0"},
		},
	),
	Entry("uses mirror and ignores failing repository",
		SemverTagCheckExample{
			Tags: map[string]string{
				"1.0.0": "random-1",
				"1.2.1": "random-3",
				"2.0.0": "random-5",
			},

			Repository:    "fakeserver.foo:5000/test-image",
			WorkingMirror: true,

			Versions: []string{"1.0.0", "1.2.1", "2.0.0"},
		},
	),
)

type SemverTagCheckExample struct {
	Tags map[string]string

	PreReleases bool
	Variant     string

	Repository     string
	RegistryMirror string
	WorkingMirror  bool

	From *resource.Version

	Versions []string
}

func (example SemverTagCheckExample) Run() {
	registryServer := ghttp.NewServer()
	defer registryServer.Close()

	registryServer.RouteToHandler(
		"GET",
		"/v2/",
		ghttp.RespondWith(http.StatusOK, ""),
	)

	var err error
	repo, err := name.NewRepository(fmt.Sprintf("%s/test-image", registryServer.Addr()))
	Expect(err).ToNot(HaveOccurred())

	req := resource.CheckRequest{
		Source: resource.Source{
			Repository:  repo.Name(),
			PreReleases: example.PreReleases,
			Variant:     example.Variant,
		},
	}

	if example.Repository != "" {
		req.Source.Repository = example.Repository
	}

	if example.RegistryMirror != "" {
		req.Source.RegistryMirror = &resource.RegistryMirror{
			Host: example.RegistryMirror,
		}
	} else if example.WorkingMirror {
		req.Source.RegistryMirror = &resource.RegistryMirror{
			Host: repo.RegistryStr(),
		}
	}

	tagNames := []string{}
	for name := range example.Tags {
		tagNames = append(tagNames, name)
	}

	registryServer.RouteToHandler(
		"GET",
		"/v2/"+repo.RepositoryStr()+"/tags/list",
		ghttp.RespondWithJSONEncoded(http.StatusOK, registryTagsResponse{
			Name: "some-name",
			Tags: tagNames,
		}),
	)

	images := map[string]v1.Image{}

	tagVersions := map[string]resource.Version{}
	for name, imageName := range example.Tags {
		image, found := images[imageName]
		if !found {
			var err error
			image, err = random.Image(1024, 1)
			Expect(err).ToNot(HaveOccurred())

			images[imageName] = image
		}

		manifest, err := image.RawManifest()
		Expect(err).ToNot(HaveOccurred())

		mediaType, err := image.MediaType()
		Expect(err).ToNot(HaveOccurred())

		registryServer.RouteToHandler(
			"GET",
			"/v2/"+repo.RepositoryStr()+"/manifests/"+name,
			ghttp.RespondWith(http.StatusOK, manifest, http.Header{"Content-Type": []string{string(mediaType)}}),
		)

		digest, err := image.Digest()
		Expect(err).ToNot(HaveOccurred())

		tagVersions[name] = resource.Version{
			Tag:    name,
			Digest: digest.String(),
		}
	}

	if example.From != nil {
		req.Version = &resource.Version{
			Tag: example.From.Tag,
		}

		image, found := images[example.From.Digest]
		if found {
			digest, err := image.Digest()
			Expect(err).ToNot(HaveOccurred())

			req.Version.Digest = digest.String()
		} else {
			// intentionally bogus digest
			req.Version.Digest = example.From.Digest
		}
	}

	res := example.check(req)

	expectedVersions := make(resource.CheckResponse, len(example.Versions))
	for i, ver := range example.Versions {
		expectedVersions[i] = tagVersions[ver]
	}

	Expect(res).To(Equal(expectedVersions))
}

func (example SemverTagCheckExample) check(req resource.CheckRequest) resource.CheckResponse {
	cmd := exec.Command(bins.Check)
	cmd.Env = []string{"TEST=true"}

	payload, err := json.Marshal(req)
	Expect(err).ToNot(HaveOccurred())

	outBuf := new(bytes.Buffer)

	cmd.Stdin = bytes.NewBuffer(payload)
	cmd.Stdout = outBuf
	cmd.Stderr = GinkgoWriter

	err = cmd.Run()
	Expect(err).ToNot(HaveOccurred())

	var res resource.CheckResponse
	err = json.Unmarshal(outBuf.Bytes(), &res)
	Expect(err).ToNot(HaveOccurred())

	return res
}<|MERGE_RESOLUTION|>--- conflicted
+++ resolved
@@ -72,7 +72,6 @@
 				}))
 			})
 
-<<<<<<< HEAD
 			Context("against a private repo with credentials", func() {
 				BeforeEach(func() {
 					req.Source = resource.Source{
@@ -96,170 +95,126 @@
 			})
 
 			Context("against a mirror", func() {
+				var mirror *ghttp.Server
+
+				BeforeEach(func() {
+					mirror = ghttp.NewServer()
+				})
+
+				AfterEach(func() {
+					mirror.Close()
+				})
+
 				Context("which has the image", func() {
-					BeforeEach(func() {
-						req.Source = resource.Source{
-							Repository: "fakeserver.foo:5000/concourse/test-image-static",
-							Tag:        "latest",
-
-							RegistryMirror: &resource.RegistryMirror{
+					Context("in an explicit namespace", func() {
+						BeforeEach(func() {
+							// use the mock mirror as the "origin", use Docker Hub as a "mirror"
+							req.Source.Repository = mirror.Addr() + "/" + req.Source.Repository
+							req.Source.RegistryMirror = &resource.RegistryMirror{
 								Host: name.DefaultRegistry,
-							},
-						}
-					})
-
-					It("returns the current digest", func() {
-						Expect(res).To(Equal([]resource.Version{
-							{Digest: LATEST_STATIC_DIGEST},
-						}))
+							}
+						})
+
+						It("returns the current digest", func() {
+							Expect(res).To(Equal([]resource.Version{
+								{Digest: LATEST_STATIC_DIGEST},
+							}))
+						})
+					})
+
+					Context("in an implied namespace", func() {
+						BeforeEach(func() {
+							mirror.AppendHandlers(
+								ghttp.CombineHandlers(
+									ghttp.VerifyRequest("GET", "/v2/"),
+									ghttp.RespondWith(http.StatusOK, `welcome to zombocom`),
+								),
+								ghttp.CombineHandlers(
+									ghttp.VerifyRequest("GET", "/v2/"),
+									ghttp.RespondWith(http.StatusOK, `welcome to zombocom`),
+								),
+								ghttp.CombineHandlers(
+									ghttp.VerifyRequest("GET", "/v2/library/fake-image/manifests/latest"),
+									ghttp.RespondWith(http.StatusOK, `{"fake":"manifest"}`),
+								),
+							)
+
+							req.Source.Repository = "fake-image"
+							req.Source.RegistryMirror = &resource.RegistryMirror{
+								Host: mirror.Addr(),
+							}
+						})
+
+						It("returns the current digest", func() {
+							Expect(res).To(Equal([]resource.Version{
+								{Digest: LATEST_FAKE_DIGEST},
+							}))
+						})
 					})
 				})
 
 				Context("which is missing the image", func() {
 					BeforeEach(func() {
-						req.Source = resource.Source{
-							Repository: "concourse/test-image-static",
-							Tag:        "latest",
-
-							RegistryMirror: &resource.RegistryMirror{
-								Host: "fakeserver.foo:5000",
-							},
-						}
-=======
-		Context("against a mirror", func() {
-			var mirror *ghttp.Server
-
-			BeforeEach(func() {
-				mirror = ghttp.NewServer()
-			})
-
-			AfterEach(func() {
-				mirror.Close()
-			})
-
-			Context("which has the image", func() {
-				Context("in an explicit namespace", func() {
-					BeforeEach(func() {
-						// use the mock mirror as the "origin", use Docker Hub as a "mirror"
-						req.Source.Repository = mirror.Addr() + "/" + req.Source.Repository
-						req.Source.RegistryMirror = &resource.RegistryMirror{
-							Host: name.DefaultRegistry,
-						}
-					})
-
-					It("returns the current digest", func() {
-						Expect(res).To(Equal([]resource.Version{
-							{Digest: LATEST_STATIC_DIGEST},
-						}))
-					})
-				})
-
-				Context("in an implied namespace", func() {
-					BeforeEach(func() {
-						mirror.AppendHandlers(
-							ghttp.CombineHandlers(
-								ghttp.VerifyRequest("GET", "/v2/"),
-								ghttp.RespondWith(http.StatusOK, `welcome to zombocom`),
-							),
-							ghttp.CombineHandlers(
-								ghttp.VerifyRequest("GET", "/v2/library/fake-image/manifests/latest"),
-								ghttp.RespondWith(http.StatusOK, `{"fake":"manifest"}`),
-							),
-						)
-
-						req.Source.Repository = "fake-image"
 						req.Source.RegistryMirror = &resource.RegistryMirror{
 							Host: mirror.Addr(),
 						}
 					})
 
-					It("returns the current digest", func() {
-						Expect(res).To(Equal([]resource.Version{
-							{Digest: LATEST_FAKE_DIGEST},
-						}))
-					})
-				})
-			})
-
-			Context("which is missing the image", func() {
-				BeforeEach(func() {
-					req.Source.RegistryMirror = &resource.RegistryMirror{
-						Host: mirror.Addr(),
-					}
-				})
-
-				Context("in an explicit namespace", func() {
-					BeforeEach(func() {
-						mirror.AppendHandlers(
-							ghttp.CombineHandlers(
-								ghttp.VerifyRequest("GET", "/v2/"),
-								ghttp.RespondWith(http.StatusOK, `welcome to zombocom`),
-							),
-							ghttp.CombineHandlers(
-								ghttp.VerifyRequest("GET", "/v2/concourse/test-image-static/manifests/latest"),
-								ghttp.RespondWith(http.StatusNotFound, nil),
-							),
-						)
->>>>>>> 0ebd73d8
-					})
-
-					It("returns the current digest", func() {
-						Expect(res).To(Equal([]resource.Version{
-							{Digest: LATEST_STATIC_DIGEST},
-						}))
-					})
-<<<<<<< HEAD
+					Context("in an explicit namespace", func() {
+						BeforeEach(func() {
+							mirror.AppendHandlers(
+								ghttp.CombineHandlers(
+									ghttp.VerifyRequest("GET", "/v2/"),
+									ghttp.RespondWith(http.StatusOK, `welcome to zombocom`),
+								),
+								ghttp.CombineHandlers(
+									ghttp.VerifyRequest("GET", "/v2/"),
+									ghttp.RespondWith(http.StatusOK, `welcome to zombocom`),
+								),
+								ghttp.CombineHandlers(
+									ghttp.VerifyRequest("GET", "/v2/concourse/test-image-static/manifests/latest"),
+									ghttp.RespondWith(http.StatusNotFound, nil),
+								),
+							)
+						})
+
+						It("returns the current digest", func() {
+							Expect(res).To(Equal([]resource.Version{
+								{Digest: LATEST_STATIC_DIGEST},
+							}))
+						})
+					})
+
+					Context("in an implied namespace", func() {
+						BeforeEach(func() {
+							mirror.AppendHandlers(
+								ghttp.CombineHandlers(
+									ghttp.VerifyRequest("GET", "/v2/"),
+									ghttp.RespondWith(http.StatusOK, `welcome to zombocom`),
+								),
+								ghttp.CombineHandlers(
+									ghttp.VerifyRequest("GET", "/v2/"),
+									ghttp.RespondWith(http.StatusOK, `welcome to zombocom`),
+								),
+								ghttp.CombineHandlers(
+									ghttp.VerifyRequest("GET", "/v2/library/busybox/manifests/1.32.0"),
+									ghttp.RespondWith(http.StatusNotFound, nil),
+								),
+							)
+
+							req.Source.Repository = "busybox"
+							req.Source.Tag = "1.32.0"
+						})
+
+						It("returns the current digest", func() {
+							Expect(res).To(Equal([]resource.Version{
+								{Digest: latestDigest(req.Source.Name())},
+							}))
+						})
+					})
 				})
 			})
 		})
-=======
-				})
-
-				Context("in an implied namespace", func() {
-					BeforeEach(func() {
-						mirror.AppendHandlers(
-							ghttp.CombineHandlers(
-								ghttp.VerifyRequest("GET", "/v2/"),
-								ghttp.RespondWith(http.StatusOK, `welcome to zombocom`),
-							),
-							ghttp.CombineHandlers(
-								ghttp.VerifyRequest("GET", "/v2/library/busybox/manifests/1.32.0"),
-								ghttp.RespondWith(http.StatusNotFound, nil),
-							),
-						)
-
-						req.Source.Repository = "busybox"
-						req.Source.RawTag = "1.32.0"
-					})
-
-					It("returns the current digest", func() {
-						Expect(res).To(Equal([]resource.Version{
-							{Digest: latestDigest(req.Source.Name())},
-						}))
-					})
-				})
-			})
-		})
-	})
-
-	Context("when invoked with an up-to-date cursor version", func() {
-		BeforeEach(func() {
-			req.Source = resource.Source{
-				Repository: "concourse/test-image-static",
-				RawTag:     "latest",
-			}
-
-			req.Version = &resource.Version{
-				Digest: LATEST_STATIC_DIGEST,
-			}
-		})
-
-		It("returns the given digest", func() {
-			Expect(res).To(Equal([]resource.Version{
-				*req.Version,
-			}))
-		})
->>>>>>> 0ebd73d8
 
 		Context("when invoked with an up-to-date cursor version", func() {
 			BeforeEach(func() {
@@ -275,15 +230,10 @@
 
 			It("returns the given digest", func() {
 				Expect(res).To(Equal([]resource.Version{
-<<<<<<< HEAD
 					{Digest: LATEST_STATIC_DIGEST},
-=======
-					*req.Version,
->>>>>>> 0ebd73d8
 				}))
 			})
 
-<<<<<<< HEAD
 			Context("against a private repo with credentials", func() {
 				BeforeEach(func() {
 					req.Source = resource.Source{
@@ -311,159 +261,130 @@
 			})
 
 			Context("against a mirror", func() {
+				var mirror *ghttp.Server
+
+				BeforeEach(func() {
+					mirror = ghttp.NewServer()
+				})
+
+				AfterEach(func() {
+					mirror.Close()
+				})
+
 				Context("which has the image", func() {
+					Context("in an explicit namespace", func() {
+						BeforeEach(func() {
+							// use the mock mirror as the "origin", use Docker Hub as a "mirror"
+							req.Source.Repository = mirror.Addr() + "/" + req.Source.Repository
+							req.Source.RegistryMirror = &resource.RegistryMirror{
+								Host: name.DefaultRegistry,
+							}
+						})
+
+						It("returns the current digest", func() {
+							Expect(res).To(Equal([]resource.Version{
+								*req.Version,
+							}))
+						})
+					})
+
+					Context("in an implied namespace", func() {
+						BeforeEach(func() {
+							mirror.AppendHandlers(
+								ghttp.CombineHandlers(
+									ghttp.VerifyRequest("GET", "/v2/"),
+									ghttp.RespondWith(http.StatusOK, `welcome to zombocom`),
+								),
+								ghttp.CombineHandlers(
+									ghttp.VerifyRequest("GET", "/v2/"),
+									ghttp.RespondWith(http.StatusOK, `welcome to zombocom`),
+								),
+								ghttp.CombineHandlers(
+									ghttp.VerifyRequest("GET", "/v2/library/fake-image/manifests/latest"),
+									ghttp.RespondWith(http.StatusOK, `{"fake":"manifest"}`),
+								),
+							)
+
+							req.Source.Repository = "fake-image"
+							req.Source.RegistryMirror = &resource.RegistryMirror{
+								Host: mirror.Addr(),
+							}
+
+							req.Version = &resource.Version{
+								Digest: LATEST_FAKE_DIGEST,
+							}
+						})
+
+						It("returns the current digest", func() {
+							Expect(res).To(Equal([]resource.Version{
+								*req.Version,
+							}))
+						})
+					})
+				})
+
+				Context("which is missing the image", func() {
 					BeforeEach(func() {
-						req.Source = resource.Source{
-							Repository: "fakeserver.foo:5000/concourse/test-image-static",
-							Tag:        "latest",
-
-							RegistryMirror: &resource.RegistryMirror{
-								Host: name.DefaultRegistry,
-							},
-						}
-
-						req.Version = &resource.Version{
-							Digest: LATEST_STATIC_DIGEST,
-						}
-=======
-		Context("against a mirror", func() {
-			var mirror *ghttp.Server
-
-			BeforeEach(func() {
-				mirror = ghttp.NewServer()
-			})
-
-			AfterEach(func() {
-				mirror.Close()
-			})
-
-			Context("which has the image", func() {
-				Context("in an explicit namespace", func() {
-					BeforeEach(func() {
-						// use the mock mirror as the "origin", use Docker Hub as a "mirror"
-						req.Source.Repository = mirror.Addr() + "/" + req.Source.Repository
-						req.Source.RegistryMirror = &resource.RegistryMirror{
-							Host: name.DefaultRegistry,
-						}
-					})
-
-					It("returns the current digest", func() {
-						Expect(res).To(Equal([]resource.Version{
-							*req.Version,
-						}))
-					})
-				})
-
-				Context("in an implied namespace", func() {
-					BeforeEach(func() {
-						mirror.AppendHandlers(
-							ghttp.CombineHandlers(
-								ghttp.VerifyRequest("GET", "/v2/"),
-								ghttp.RespondWith(http.StatusOK, `welcome to zombocom`),
-							),
-							ghttp.CombineHandlers(
-								ghttp.VerifyRequest("GET", "/v2/library/fake-image/manifests/latest"),
-								ghttp.RespondWith(http.StatusOK, `{"fake":"manifest"}`),
-							),
-						)
-
-						req.Source.Repository = "fake-image"
 						req.Source.RegistryMirror = &resource.RegistryMirror{
 							Host: mirror.Addr(),
 						}
-
-						req.Version = &resource.Version{
-							Digest: LATEST_FAKE_DIGEST,
-						}
-					})
-
-					It("returns the current digest", func() {
-						Expect(res).To(Equal([]resource.Version{
-							*req.Version,
-						}))
-					})
-				})
-			})
-
-			Context("which is missing the image", func() {
-				BeforeEach(func() {
-					req.Source.RegistryMirror = &resource.RegistryMirror{
-						Host: mirror.Addr(),
-					}
-				})
-
-				Context("in an explicit namespace", func() {
-					BeforeEach(func() {
-						mirror.AppendHandlers(
-							ghttp.CombineHandlers(
-								ghttp.VerifyRequest("GET", "/v2/"),
-								ghttp.RespondWith(http.StatusOK, `welcome to zombocom`),
-							),
-							ghttp.CombineHandlers(
-								ghttp.VerifyRequest("GET", "/v2/concourse/test-image-static/manifests/latest"),
-								ghttp.RespondWith(http.StatusNotFound, nil),
-							),
-						)
->>>>>>> 0ebd73d8
-					})
-
-					It("returns the current digest", func() {
-						Expect(res).To(Equal([]resource.Version{
-<<<<<<< HEAD
-							{Digest: LATEST_STATIC_DIGEST},
-						}))
-					})
-				})
-
-				Context("which is missing the image", func() {
-					BeforeEach(func() {
-						req.Source = resource.Source{
-							Repository: "concourse/test-image-static",
-							Tag:        "latest",
-
-							RegistryMirror: &resource.RegistryMirror{
-								Host: "fakeserver.foo:5000",
-							},
-						}
-
-						req.Version = &resource.Version{
-							Digest: LATEST_STATIC_DIGEST,
-=======
-							*req.Version,
-						}))
-					})
-				})
-
-				Context("in an implied namespace", func() {
-					BeforeEach(func() {
-						mirror.AppendHandlers(
-							ghttp.CombineHandlers(
-								ghttp.VerifyRequest("GET", "/v2/"),
-								ghttp.RespondWith(http.StatusOK, `welcome to zombocom`),
-							),
-							ghttp.CombineHandlers(
-								ghttp.VerifyRequest("GET", "/v2/library/busybox/manifests/1.32.0"),
-								ghttp.RespondWith(http.StatusNotFound, nil),
-							),
-						)
-
-						req.Source.Repository = "busybox"
-						req.Source.RawTag = "1.32.0"
-
-						req.Version = &resource.Version{
-							Digest: latestDigest(req.Source.Name()),
->>>>>>> 0ebd73d8
-						}
-					})
-
-					It("returns the current digest", func() {
-						Expect(res).To(Equal([]resource.Version{
-<<<<<<< HEAD
-							{Digest: LATEST_STATIC_DIGEST},
-=======
-							*req.Version,
->>>>>>> 0ebd73d8
-						}))
+					})
+
+					Context("in an explicit namespace", func() {
+						BeforeEach(func() {
+							mirror.AppendHandlers(
+								ghttp.CombineHandlers(
+									ghttp.VerifyRequest("GET", "/v2/"),
+									ghttp.RespondWith(http.StatusOK, `welcome to zombocom`),
+								),
+								ghttp.CombineHandlers(
+									ghttp.VerifyRequest("GET", "/v2/"),
+									ghttp.RespondWith(http.StatusOK, `welcome to zombocom`),
+								),
+								ghttp.CombineHandlers(
+									ghttp.VerifyRequest("GET", "/v2/concourse/test-image-static/manifests/latest"),
+									ghttp.RespondWith(http.StatusNotFound, nil),
+								),
+							)
+						})
+
+						It("returns the current digest", func() {
+							Expect(res).To(Equal([]resource.Version{
+								*req.Version,
+							}))
+						})
+					})
+
+					Context("in an implied namespace", func() {
+						BeforeEach(func() {
+							mirror.AppendHandlers(
+								ghttp.CombineHandlers(
+									ghttp.VerifyRequest("GET", "/v2/"),
+									ghttp.RespondWith(http.StatusOK, `welcome to zombocom`),
+								),
+								ghttp.CombineHandlers(
+									ghttp.VerifyRequest("GET", "/v2/"),
+									ghttp.RespondWith(http.StatusOK, `welcome to zombocom`),
+								),
+								ghttp.CombineHandlers(
+									ghttp.VerifyRequest("GET", "/v2/library/busybox/manifests/1.32.0"),
+									ghttp.RespondWith(http.StatusNotFound, nil),
+								),
+							)
+
+							req.Source.Repository = "busybox"
+							req.Source.Tag = "1.32.0"
+
+							req.Version = &resource.Version{
+								Digest: latestDigest(req.Source.Name()),
+							}
+						})
+
+						It("returns the current digest", func() {
+							Expect(res).To(Equal([]resource.Version{
+								*req.Version,
+							}))
+						})
 					})
 				})
 			})
@@ -489,7 +410,6 @@
 				}))
 			})
 
-<<<<<<< HEAD
 			Context("against a private repo with credentials", func() {
 				BeforeEach(func() {
 					req.Source = resource.Source{
@@ -519,166 +439,138 @@
 			})
 
 			Context("against a mirror", func() {
+				var mirror *ghttp.Server
+
+				BeforeEach(func() {
+					mirror = ghttp.NewServer()
+				})
+
+				AfterEach(func() {
+					mirror.Close()
+				})
+
 				Context("which has the image", func() {
+					Context("in an explicit namespace", func() {
+						BeforeEach(func() {
+							// use the mock mirror as the "origin", use Docker Hub as a "mirror"
+							req.Source.Repository = mirror.Addr() + "/" + req.Source.Repository
+							req.Source.RegistryMirror = &resource.RegistryMirror{
+								Host: name.DefaultRegistry,
+							}
+						})
+
+						It("returns the current digest", func() {
+							Expect(res).To(Equal([]resource.Version{
+								{Digest: OLDER_STATIC_DIGEST},
+								{Digest: LATEST_STATIC_DIGEST},
+							}))
+						})
+					})
+
+					Context("in an implied namespace", func() {
+						BeforeEach(func() {
+							mirror.AppendHandlers(
+								ghttp.CombineHandlers(
+									ghttp.VerifyRequest("GET", "/v2/"),
+									ghttp.RespondWith(http.StatusOK, `welcome to zombocom`),
+								),
+								ghttp.CombineHandlers(
+									ghttp.VerifyRequest("GET", "/v2/"),
+									ghttp.RespondWith(http.StatusOK, `welcome to zombocom`),
+								),
+								ghttp.CombineHandlers(
+									ghttp.VerifyRequest("GET", "/v2/library/fake-image/manifests/latest"),
+									ghttp.RespondWith(http.StatusOK, `{"fake":"manifest"}`),
+								),
+								ghttp.CombineHandlers(
+									ghttp.VerifyRequest("GET", "/v2/"),
+									ghttp.RespondWith(http.StatusOK, `welcome to zombocom`),
+								),
+								ghttp.CombineHandlers(
+									ghttp.VerifyRequest("GET", "/v2/library/fake-image/manifests/"+OLDER_FAKE_DIGEST),
+									ghttp.RespondWith(http.StatusOK, `{"fake":"outdated"}`),
+								),
+							)
+
+							req.Source.Repository = "fake-image"
+							req.Source.RegistryMirror = &resource.RegistryMirror{
+								Host: mirror.Addr(),
+							}
+
+							req.Version.Digest = OLDER_FAKE_DIGEST
+						})
+
+						It("returns the current digest", func() {
+							Expect(res).To(Equal([]resource.Version{
+								{Digest: OLDER_FAKE_DIGEST},
+								{Digest: LATEST_FAKE_DIGEST},
+							}))
+						})
+					})
+				})
+
+				Context("which is missing the image", func() {
 					BeforeEach(func() {
-						req.Source = resource.Source{
-							Repository: "fakeserver.foo:5000/concourse/test-image-static",
-							Tag:        "latest",
-
-							RegistryMirror: &resource.RegistryMirror{
-								Host: name.DefaultRegistry,
-							},
-						}
-
-						req.Version = &resource.Version{
-							// this was previously pushed to the 'latest' tag
-							Digest: OLDER_STATIC_DIGEST,
-						}
-=======
-		Context("against a mirror", func() {
-			var mirror *ghttp.Server
-
-			BeforeEach(func() {
-				mirror = ghttp.NewServer()
-			})
-
-			AfterEach(func() {
-				mirror.Close()
-			})
-
-			Context("which has the image", func() {
-				Context("in an explicit namespace", func() {
-					BeforeEach(func() {
-						// use the mock mirror as the "origin", use Docker Hub as a "mirror"
-						req.Source.Repository = mirror.Addr() + "/" + req.Source.Repository
-						req.Source.RegistryMirror = &resource.RegistryMirror{
-							Host: name.DefaultRegistry,
-						}
-					})
-
-					It("returns the current digest", func() {
-						Expect(res).To(Equal([]resource.Version{
-							{Digest: OLDER_STATIC_DIGEST},
-							{Digest: LATEST_STATIC_DIGEST},
-						}))
-					})
-				})
-
-				Context("in an implied namespace", func() {
-					BeforeEach(func() {
-						mirror.AppendHandlers(
-							ghttp.CombineHandlers(
-								ghttp.VerifyRequest("GET", "/v2/"),
-								ghttp.RespondWith(http.StatusOK, `welcome to zombocom`),
-							),
-							ghttp.CombineHandlers(
-								ghttp.VerifyRequest("GET", "/v2/library/fake-image/manifests/latest"),
-								ghttp.RespondWith(http.StatusOK, `{"fake":"manifest"}`),
-							),
-							ghttp.CombineHandlers(
-								ghttp.VerifyRequest("GET", "/v2/"),
-								ghttp.RespondWith(http.StatusOK, `welcome to zombocom`),
-							),
-							ghttp.CombineHandlers(
-								ghttp.VerifyRequest("GET", "/v2/library/fake-image/manifests/"+OLDER_FAKE_DIGEST),
-								ghttp.RespondWith(http.StatusOK, `{"fake":"outdated"}`),
-							),
-						)
-
-						req.Source.Repository = "fake-image"
 						req.Source.RegistryMirror = &resource.RegistryMirror{
 							Host: mirror.Addr(),
 						}
-
-						req.Version.Digest = OLDER_FAKE_DIGEST
-					})
-
-					It("returns the current digest", func() {
-						Expect(res).To(Equal([]resource.Version{
-							{Digest: OLDER_FAKE_DIGEST},
-							{Digest: LATEST_FAKE_DIGEST},
-						}))
-					})
-				})
-			})
-
-			Context("which is missing the image", func() {
-				BeforeEach(func() {
-					req.Source.RegistryMirror = &resource.RegistryMirror{
-						Host: mirror.Addr(),
-					}
-				})
-
-				Context("in an explicit namespace", func() {
-					BeforeEach(func() {
-						mirror.AppendHandlers(
-							ghttp.CombineHandlers(
-								ghttp.VerifyRequest("GET", "/v2/"),
-								ghttp.RespondWith(http.StatusOK, `welcome to zombocom`),
-							),
-							ghttp.CombineHandlers(
-								ghttp.VerifyRequest("GET", "/v2/concourse/test-image-static/manifests/latest"),
-								ghttp.RespondWith(http.StatusNotFound, nil),
-							),
-						)
->>>>>>> 0ebd73d8
-					})
-
-					It("returns the current digest", func() {
-						Expect(res).To(Equal([]resource.Version{
-							{Digest: OLDER_STATIC_DIGEST},
-							{Digest: LATEST_STATIC_DIGEST},
-						}))
-					})
-				})
-
-<<<<<<< HEAD
-				Context("which is missing the image", func() {
-					BeforeEach(func() {
-						req.Source = resource.Source{
-							Repository: "concourse/test-image-static",
-							Tag:        "latest",
-
-							RegistryMirror: &resource.RegistryMirror{
-								Host: "fakeserver.foo:5000",
-							},
-						}
-
-						req.Version = &resource.Version{
-							// this was previously pushed to the 'latest' tag
-							Digest: OLDER_STATIC_DIGEST,
-						}
-=======
-				Context("in an implied namespace", func() {
-					BeforeEach(func() {
-						mirror.AppendHandlers(
-							ghttp.CombineHandlers(
-								ghttp.VerifyRequest("GET", "/v2/"),
-								ghttp.RespondWith(http.StatusOK, `welcome to zombocom`),
-							),
-							ghttp.CombineHandlers(
-								ghttp.VerifyRequest("GET", "/v2/library/busybox/manifests/1.32.0"),
-								ghttp.RespondWith(http.StatusNotFound, nil),
-							),
-						)
-
-						req.Source.Repository = "busybox"
-						req.Source.RawTag = "1.32.0"
-
-						req.Version.Digest = OLDER_LIBRARY_DIGEST
->>>>>>> 0ebd73d8
-					})
-
-					It("returns the current digest", func() {
-						Expect(res).To(Equal([]resource.Version{
-<<<<<<< HEAD
-							{Digest: OLDER_STATIC_DIGEST},
-							{Digest: LATEST_STATIC_DIGEST},
-=======
-							{Digest: OLDER_LIBRARY_DIGEST},
-							{Digest: latestDigest(req.Source.Name())},
->>>>>>> 0ebd73d8
-						}))
+					})
+
+					Context("in an explicit namespace", func() {
+						BeforeEach(func() {
+							mirror.AppendHandlers(
+								ghttp.CombineHandlers(
+									ghttp.VerifyRequest("GET", "/v2/"),
+									ghttp.RespondWith(http.StatusOK, `welcome to zombocom`),
+								),
+								ghttp.CombineHandlers(
+									ghttp.VerifyRequest("GET", "/v2/"),
+									ghttp.RespondWith(http.StatusOK, `welcome to zombocom`),
+								),
+								ghttp.CombineHandlers(
+									ghttp.VerifyRequest("GET", "/v2/concourse/test-image-static/manifests/latest"),
+									ghttp.RespondWith(http.StatusNotFound, nil),
+								),
+							)
+						})
+
+						It("returns the current digest", func() {
+							Expect(res).To(Equal([]resource.Version{
+								{Digest: OLDER_STATIC_DIGEST},
+								{Digest: LATEST_STATIC_DIGEST},
+							}))
+						})
+					})
+
+					Context("in an implied namespace", func() {
+						BeforeEach(func() {
+							mirror.AppendHandlers(
+								ghttp.CombineHandlers(
+									ghttp.VerifyRequest("GET", "/v2/"),
+									ghttp.RespondWith(http.StatusOK, `welcome to zombocom`),
+								),
+								ghttp.CombineHandlers(
+									ghttp.VerifyRequest("GET", "/v2/"),
+									ghttp.RespondWith(http.StatusOK, `welcome to zombocom`),
+								),
+								ghttp.CombineHandlers(
+									ghttp.VerifyRequest("GET", "/v2/library/busybox/manifests/1.32.0"),
+									ghttp.RespondWith(http.StatusNotFound, nil),
+								),
+							)
+
+							req.Source.Repository = "busybox"
+							req.Source.Tag = "1.32.0"
+
+							req.Version.Digest = OLDER_LIBRARY_DIGEST
+						})
+
+						It("returns the current digest", func() {
+							Expect(res).To(Equal([]resource.Version{
+								{Digest: OLDER_LIBRARY_DIGEST},
+								{Digest: latestDigest(req.Source.Name())},
+							}))
+						})
 					})
 				})
 			})
@@ -702,7 +594,6 @@
 				}))
 			})
 
-<<<<<<< HEAD
 			Context("against a private repo with credentials", func() {
 				BeforeEach(func() {
 					req.Source = resource.Source{
@@ -722,107 +613,134 @@
 					Expect(res).To(Equal([]resource.Version{
 						{Digest: PRIVATE_LATEST_STATIC_DIGEST},
 					}))
-=======
-		Context("against a mirror", func() {
-			var mirror *ghttp.Server
-
-			BeforeEach(func() {
-				mirror = ghttp.NewServer()
-			})
-
-			AfterEach(func() {
-				mirror.Close()
-			})
-
-			Context("which has the image", func() {
-				Context("in an explicit namespace", func() {
+				})
+			})
+
+			Context("against a mirror", func() {
+				var mirror *ghttp.Server
+
+				BeforeEach(func() {
+					mirror = ghttp.NewServer()
+				})
+
+				AfterEach(func() {
+					mirror.Close()
+				})
+
+				Context("which has the image", func() {
+					Context("in an explicit namespace", func() {
+						BeforeEach(func() {
+							// use the mock mirror as the "origin", use Docker Hub as a "mirror"
+							req.Source.Repository = mirror.Addr() + "/" + req.Source.Repository
+							req.Source.RegistryMirror = &resource.RegistryMirror{
+								Host: name.DefaultRegistry,
+							}
+						})
+
+						It("returns the current digest", func() {
+							Expect(res).To(Equal([]resource.Version{
+								{Digest: LATEST_STATIC_DIGEST},
+							}))
+						})
+					})
+
+					Context("in an implied namespace", func() {
+						BeforeEach(func() {
+							mirror.AppendHandlers(
+								ghttp.CombineHandlers(
+									ghttp.VerifyRequest("GET", "/v2/"),
+									ghttp.RespondWith(http.StatusOK, `welcome to zombocom`),
+								),
+								ghttp.CombineHandlers(
+									ghttp.VerifyRequest("GET", "/v2/"),
+									ghttp.RespondWith(http.StatusOK, `welcome to zombocom`),
+								),
+								ghttp.CombineHandlers(
+									ghttp.VerifyRequest("GET", "/v2/library/fake-image/manifests/latest"),
+									ghttp.RespondWith(http.StatusOK, `{"fake":"manifest"}`),
+								),
+								ghttp.CombineHandlers(
+									ghttp.VerifyRequest("GET", "/v2/"),
+									ghttp.RespondWith(http.StatusOK, `welcome to zombocom`),
+								),
+								ghttp.CombineHandlers(
+									ghttp.VerifyRequest("GET", "/v2/library/fake-image/manifests/"+req.Version.Digest),
+									ghttp.RespondWith(http.StatusNotFound, `{"errors":[{"code": "MANIFEST_UNKNOWN", "message": "ruh roh", "detail": "not here"}]}`),
+								),
+							)
+
+							req.Source.Repository = "fake-image"
+							req.Source.RegistryMirror = &resource.RegistryMirror{
+								Host: mirror.Addr(),
+							}
+						})
+
+						It("returns the current digest", func() {
+							Expect(res).To(Equal([]resource.Version{
+								{Digest: LATEST_FAKE_DIGEST},
+							}))
+						})
+					})
+				})
+
+				Context("which is missing the image", func() {
 					BeforeEach(func() {
-						// use the mock mirror as the "origin", use Docker Hub as a "mirror"
-						req.Source.Repository = mirror.Addr() + "/" + req.Source.Repository
-						req.Source.RegistryMirror = &resource.RegistryMirror{
-							Host: name.DefaultRegistry,
-						}
-					})
-
-					It("returns the current digest", func() {
-						Expect(res).To(Equal([]resource.Version{
-							{Digest: LATEST_STATIC_DIGEST},
-						}))
-					})
-				})
-
-				Context("in an implied namespace", func() {
-					BeforeEach(func() {
-						mirror.AppendHandlers(
-							ghttp.CombineHandlers(
-								ghttp.VerifyRequest("GET", "/v2/"),
-								ghttp.RespondWith(http.StatusOK, `welcome to zombocom`),
-							),
-							ghttp.CombineHandlers(
-								ghttp.VerifyRequest("GET", "/v2/library/fake-image/manifests/latest"),
-								ghttp.RespondWith(http.StatusOK, `{"fake":"manifest"}`),
-							),
-							ghttp.CombineHandlers(
-								ghttp.VerifyRequest("GET", "/v2/"),
-								ghttp.RespondWith(http.StatusOK, `welcome to zombocom`),
-							),
-							ghttp.CombineHandlers(
-								ghttp.VerifyRequest("GET", "/v2/library/fake-image/manifests/"+req.Version.Digest),
-								ghttp.RespondWith(http.StatusNotFound, `{"errors":[{"code": "MANIFEST_UNKNOWN", "message": "ruh roh", "detail": "not here"}]}`),
-							),
-						)
-
-						req.Source.Repository = "fake-image"
 						req.Source.RegistryMirror = &resource.RegistryMirror{
 							Host: mirror.Addr(),
 						}
 					})
 
-					It("returns the current digest", func() {
-						Expect(res).To(Equal([]resource.Version{
-							{Digest: LATEST_FAKE_DIGEST},
-						}))
-					})
->>>>>>> 0ebd73d8
-				})
-			})
-
-			Context("against a mirror", func() {
-				Context("which has the image", func() {
-					BeforeEach(func() {
-						req.Source = resource.Source{
-							Repository: "fakeserver.foo:5000/concourse/test-image-static",
-							Tag:        "latest",
-
-							RegistryMirror: &resource.RegistryMirror{
-								Host: name.DefaultRegistry,
-							},
-						}
-					})
-
-					It("returns the current digest", func() {
-						Expect(res).To(Equal([]resource.Version{
-							{Digest: LATEST_STATIC_DIGEST},
-						}))
-					})
-				})
-
-				Context("which is missing the image", func() {
-					BeforeEach(func() {
-						req.Source = resource.Source{
-							Repository: "concourse/test-image-static",
-							Tag:        "latest",
-
-							RegistryMirror: &resource.RegistryMirror{
-								Host: "fakeserver.foo:5000",
-							},
-						}
-					})
-
-					It("returns the current digest", func() {
-						Expect(res).To(Equal([]resource.Version{
-							{Digest: LATEST_STATIC_DIGEST},
-						}))
+					Context("in an explicit namespace", func() {
+						BeforeEach(func() {
+							mirror.AppendHandlers(
+								ghttp.CombineHandlers(
+									ghttp.VerifyRequest("GET", "/v2/"),
+									ghttp.RespondWith(http.StatusOK, `welcome to zombocom`),
+								),
+								ghttp.CombineHandlers(
+									ghttp.VerifyRequest("GET", "/v2/"),
+									ghttp.RespondWith(http.StatusOK, `welcome to zombocom`),
+								),
+								ghttp.CombineHandlers(
+									ghttp.VerifyRequest("GET", "/v2/concourse/test-image-static/manifests/latest"),
+									ghttp.RespondWith(http.StatusNotFound, nil),
+								),
+							)
+						})
+
+						It("returns the current digest", func() {
+							Expect(res).To(Equal([]resource.Version{
+								{Digest: LATEST_STATIC_DIGEST},
+							}))
+						})
+					})
+
+					Context("in an implied namespace", func() {
+						BeforeEach(func() {
+							mirror.AppendHandlers(
+								ghttp.CombineHandlers(
+									ghttp.VerifyRequest("GET", "/v2/"),
+									ghttp.RespondWith(http.StatusOK, `welcome to zombocom`),
+								),
+								ghttp.CombineHandlers(
+									ghttp.VerifyRequest("GET", "/v2/"),
+									ghttp.RespondWith(http.StatusOK, `welcome to zombocom`),
+								),
+								ghttp.CombineHandlers(
+									ghttp.VerifyRequest("GET", "/v2/library/busybox/manifests/1.32.0"),
+									ghttp.RespondWith(http.StatusNotFound, nil),
+								),
+							)
+
+							req.Source.Repository = "busybox"
+							req.Source.Tag = "1.32.0"
+						})
+
+						It("returns the current digest", func() {
+							Expect(res).To(Equal([]resource.Version{
+								{Digest: latestDigest(req.Source.Name())},
+							}))
+						})
 					})
 				})
 			})
@@ -843,7 +761,6 @@
 
 			Context("against a private repo with credentials", func() {
 				BeforeEach(func() {
-<<<<<<< HEAD
 					req.Source = resource.Source{
 						Repository: dockerPrivateRepo,
 						Tag:        "not-exist-image",
@@ -852,79 +769,19 @@
 							Username: dockerPrivateUsername,
 							Password: dockerPrivatePassword,
 						},
-=======
-					req.Source.RegistryMirror = &resource.RegistryMirror{
-						Host: mirror.Addr(),
->>>>>>> 0ebd73d8
 					}
 
 					checkDockerPrivateUserConfigured()
 				})
 
-<<<<<<< HEAD
 				It("returns empty digest", func() {
 					Expect(res).To(Equal([]resource.Version{}))
-=======
-				Context("in an explicit namespace", func() {
-					BeforeEach(func() {
-						mirror.AppendHandlers(
-							ghttp.CombineHandlers(
-								ghttp.VerifyRequest("GET", "/v2/"),
-								ghttp.RespondWith(http.StatusOK, `welcome to zombocom`),
-							),
-							ghttp.CombineHandlers(
-								ghttp.VerifyRequest("GET", "/v2/concourse/test-image-static/manifests/latest"),
-								ghttp.RespondWith(http.StatusNotFound, nil),
-							),
-						)
-					})
-
-					It("returns the current digest", func() {
-						Expect(res).To(Equal([]resource.Version{
-							{Digest: LATEST_STATIC_DIGEST},
-						}))
-					})
-				})
-
-				Context("in an implied namespace", func() {
-					BeforeEach(func() {
-						mirror.AppendHandlers(
-							ghttp.CombineHandlers(
-								ghttp.VerifyRequest("GET", "/v2/"),
-								ghttp.RespondWith(http.StatusOK, `welcome to zombocom`),
-							),
-							ghttp.CombineHandlers(
-								ghttp.VerifyRequest("GET", "/v2/library/busybox/manifests/1.32.0"),
-								ghttp.RespondWith(http.StatusNotFound, nil),
-							),
-						)
-
-						req.Source.Repository = "busybox"
-						req.Source.RawTag = "1.32.0"
-					})
-
-					It("returns the current digest", func() {
-						Expect(res).To(Equal([]resource.Version{
-							{Digest: latestDigest(req.Source.Name())},
-						}))
-					})
->>>>>>> 0ebd73d8
 				})
 			})
 		})
 
-<<<<<<< HEAD
 		Context("when the registry returns 429 Too Many Requests", func() {
 			var registry *ghttp.Server
-=======
-	Context("when invoked with a tag that does not exist image", func() {
-		BeforeEach(func() {
-			req.Source = resource.Source{
-				Repository: "concourse/test-image-static",
-				RawTag:     "not-exist-image",
-			}
-		})
->>>>>>> 0ebd73d8
 
 			BeforeEach(func() {
 				registry = ghttp.NewServer()
